--- conflicted
+++ resolved
@@ -1533,16 +1533,12 @@
 
         // Create a new agent instance for coach mode to ensure fresh context
         // Use the same config with overrides that was passed to the player agent
-<<<<<<< HEAD
         let base_config = agent.get_config().clone();
         let coach_config = base_config.for_coach()?;
-=======
-        let config = agent.get_config().clone();
         
         // Reset filter suppression state before creating coach agent
         g3_core::fixed_filter_json::reset_fixed_json_tool_state();
         
->>>>>>> 758e255a
         let ui_writer = ConsoleUiWriter::new();
         let mut coach_agent =
             Agent::new_autonomous_with_readme_and_quiet(coach_config, ui_writer, None, quiet).await?;
